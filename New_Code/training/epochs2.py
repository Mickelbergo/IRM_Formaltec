--- conflicted
+++ resolved
@@ -95,15 +95,7 @@
         seg_loss = self.segmentation_loss_fn(y_pred, mask)
         #class_loss = self.classification_loss_fn(class_pred, mask_class)
 
-<<<<<<< HEAD
-        # Combine the losses
-        loss = seg_loss + 0#class_loss
-=======
-        loss = seg_loss + 0 #class_loss
-        loss.backward()
->>>>>>> 8d08cd13
-
-        # Backpropagation
+        loss = seg_loss + class_loss
         loss.backward()
 
         # Update the model's parameters
@@ -130,10 +122,6 @@
             seg_loss = self.segmentation_loss_fn(y_pred, mask)
             #class_loss = self.classification_loss_fn(class_pred, mask_class)
 
-<<<<<<< HEAD
-            # Combine the losses
-=======
->>>>>>> 8d08cd13
-            loss = seg_loss + 0 #class_loss
+            loss = seg_loss + class_loss
         
         return loss, y_pred, class_pred